--- conflicted
+++ resolved
@@ -9,12 +9,7 @@
 using Microsoft.Extensions.DependencyInjection;
 using Microsoft.Extensions.Logging;
 using Veriado.Appl.Abstractions;
-<<<<<<< HEAD
-using Veriado.Appl.FileSystem;
-using Veriado.Application.Abstractions;
-=======
 using ApplicationFileSystemSyncService = Veriado.Appl.Abstractions.IFileSystemSyncService;
->>>>>>> 992e0a77
 using Veriado.Domain.FileSystem;
 using Veriado.Domain.Primitives;
 using Veriado.Domain.ValueObjects;
@@ -29,11 +24,7 @@
     private readonly IFilePathResolver _pathResolver;
     private readonly IServiceScopeFactory _scopeFactory;
     private readonly IOperationalPauseCoordinator _pauseCoordinator;
-<<<<<<< HEAD
-    private readonly IFileSystemSyncService _syncService;
-=======
     private readonly ApplicationFileSystemSyncService _syncService;
->>>>>>> 992e0a77
     private readonly ApplicationClock _clock;
     private readonly ILogger<FileSystemMonitoringService> _logger;
     private readonly Channel<FileSystemEvent> _eventChannel;
@@ -46,11 +37,7 @@
         IFilePathResolver pathResolver,
         IServiceScopeFactory scopeFactory,
         IOperationalPauseCoordinator pauseCoordinator,
-<<<<<<< HEAD
-        IFileSystemSyncService syncService,
-=======
         ApplicationFileSystemSyncService syncService,
->>>>>>> 992e0a77
         ApplicationClock clock,
         ILogger<FileSystemMonitoringService> logger)
     {
@@ -374,13 +361,9 @@
 
         entity.MarkHealthy();
         entity.UpdatePath(fullPath);
-<<<<<<< HEAD
-        if (hash is not null)
-=======
         if (hashComputed)
->>>>>>> 992e0a77
-        {
-            entity.ReplaceContent(entity.RelativePath, hash, size, entity.Mime, entity.IsEncrypted, observedUtc);
+        {
+            entity.ReplaceContent(entity.RelativePath, computedHash, size, entity.Mime, entity.IsEncrypted, observedUtc);
         }
         else if (entity.Size != size)
         {
@@ -548,13 +531,9 @@
             }
         }
 
-<<<<<<< HEAD
-        if (hash is not null)
-=======
         if (hashComputed)
->>>>>>> 992e0a77
-        {
-            entity.ReplaceContent(entity.RelativePath, hash, size, entity.Mime, entity.IsEncrypted, whenUtc);
+        {
+            entity.ReplaceContent(entity.RelativePath, computedHash, size, entity.Mime, entity.IsEncrypted, whenUtc);
             contentChanged = true;
         }
         else if (sizeChanged)
