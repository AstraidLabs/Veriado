using System;
using System.Collections.Generic;
using Veriado.Domain.Files.Events;
using Veriado.Domain.Metadata;
using Veriado.Domain.Primitives;
using Veriado.Domain.Search;
using Veriado.Domain.Search.Events;
using Veriado.Domain.ValueObjects;

namespace Veriado.Domain.Files;

/// <summary>
/// Represents a rich aggregate root for managing file metadata, content and full-text indexing state.
/// </summary>
public sealed class FileEntity : AggregateRoot
{
    private const int InitialVersion = 1;

    private FileEntity(Guid id)
        : base(id)
    {
    }

    private FileEntity(
        Guid id,
        FileName name,
        FileExtension extension,
        MimeType mime,
        string author,
        FileContentEntity content,
        UtcTimestamp createdUtc,
        FileSystemMetadata systemMetadata,
        ExtendedMetadata extendedMetadata)
        : base(id)
    {
        Name = name;
        Extension = extension;
        Mime = mime;
        Author = author;
        Content = content;
        Size = content.Length;
        CreatedUtc = createdUtc;
        LastModifiedUtc = createdUtc;
        Version = InitialVersion;
        IsReadOnly = false;
        SystemMetadata = systemMetadata;
        ExtendedMetadata = extendedMetadata ?? ExtendedMetadata.Empty;
        SearchIndex = new SearchIndexState(schemaVersion: 1);
        FtsPolicy = Fts5Policy.Default;
    }

    /// <summary>
    /// Gets the file name without extension.
    /// </summary>
    public FileName Name { get; private set; }

    /// <summary>
    /// Gets the file extension.
    /// </summary>
    public FileExtension Extension { get; private set; }

    /// <summary>
    /// Gets the MIME type.
    /// </summary>
    public MimeType Mime { get; private set; }

    /// <summary>
    /// Gets the file size.
    /// </summary>
    public ByteSize Size { get; private set; }

    /// <summary>
    /// Gets the file author stored in the core metadata.
    /// </summary>
    public string Author { get; private set; } = null!;

    /// <summary>
    /// Gets a value indicating whether the file is read-only.
    /// </summary>
    public bool IsReadOnly { get; private set; }

    /// <summary>
    /// Gets the version number of the file content.
    /// </summary>
    public int Version { get; private set; }

    /// <summary>
    /// Gets the creation timestamp of the file.
    /// </summary>
    public UtcTimestamp CreatedUtc { get; private set; }

    /// <summary>
    /// Gets the last modification timestamp of the file.
    /// </summary>
    public UtcTimestamp LastModifiedUtc { get; private set; }

    /// <summary>
    /// Gets the file content entity.
    /// </summary>
    public FileContentEntity Content { get; private set; } = null!;

    /// <summary>
    /// Gets the optional document validity information.
    /// </summary>
    public FileDocumentValidityEntity? Validity { get; private set; }

    /// <summary>
    /// Gets the latest file system metadata snapshot.
    /// </summary>
    public FileSystemMetadata SystemMetadata { get; private set; }

    /// <summary>
    /// Gets the extended metadata collection.
    /// </summary>
    public ExtendedMetadata ExtendedMetadata { get; private set; } = ExtendedMetadata.Empty;

    /// <summary>
    /// Gets the search index state.
    /// </summary>
    public SearchIndexState SearchIndex { get; private set; } = new SearchIndexState(schemaVersion: 1);

    /// <summary>
    /// Gets the FTS5 tokenizer policy.
    /// </summary>
    public Fts5Policy FtsPolicy { get; private set; } = Fts5Policy.Default;

    /// <summary>
    /// Creates a new file aggregate from the provided core information and binary content.
    /// </summary>
    /// <param name="name">The file name.</param>
    /// <param name="extension">The file extension.</param>
    /// <param name="mime">The MIME type.</param>
    /// <param name="author">The document author.</param>
    /// <param name="bytes">The file content bytes.</param>
    /// <param name="maxContentSize">Optional maximum content length.</param>
    /// <returns>The created aggregate root.</returns>
    public static FileEntity CreateNew(
        FileName name,
        FileExtension extension,
        MimeType mime,
        string author,
        byte[] bytes,
        UtcTimestamp createdUtc,
        int? maxContentSize = null)
    {
        var normalizedAuthor = NormalizeAuthor(author);
        var content = FileContentEntity.FromBytes(bytes, maxContentSize);
        var systemMetadata = new FileSystemMetadata(FileAttributesFlags.Normal, createdUtc, createdUtc, createdUtc, null, null, null);
        var metadataBuilder = ExtendedMetadata.Empty.ToBuilder();
        metadataBuilder.Set(WindowsPropertyIds.Author, MetadataValue.FromString(normalizedAuthor));
        var extendedMetadata = metadataBuilder.Build();

        var entity = new FileEntity(Guid.NewGuid(), name, extension, mime, normalizedAuthor, content, createdUtc, systemMetadata, extendedMetadata);
        entity.RaiseDomainEvent(new FileCreated(entity.Id, entity.Name, entity.Extension, entity.Mime, entity.Author, entity.Size, entity.Content.Hash, createdUtc));
        entity.MarkSearchDirty(createdUtc, ReindexReason.Created);
        return entity;
    }

    /// <summary>
    /// Renames the file, emitting metadata and search reindex events.
    /// </summary>
    /// <param name="newName">The new file name.</param>
    public void Rename(FileName newName, UtcTimestamp whenUtc)
    {
        EnsureWritable();
        if (newName == Name)
        {
            return;
        }

        var previous = Name;
        Name = newName;
        Touch(whenUtc);
        RaiseDomainEvent(new FileRenamed(Id, previous, newName, whenUtc));
        RaiseDomainEvent(new FileMetadataUpdated(Id, Mime, Author, SystemMetadata, whenUtc));
        MarkSearchDirty(whenUtc, ReindexReason.MetadataChanged);
    }

    /// <summary>
    /// Updates core descriptive metadata such as MIME type and author.
    /// </summary>
    /// <param name="mime">The optional new MIME type.</param>
    /// <param name="author">The optional new author.</param>
    public void UpdateMetadata(MimeType? mime, string? author, UtcTimestamp whenUtc)
    {
        EnsureWritable();
        var changed = false;

        if (mime.HasValue && mime.Value != Mime)
        {
            Mime = mime.Value;
            changed = true;
        }

        if (author is not null)
        {
            var normalized = NormalizeAuthor(author);
            if (!string.Equals(Author, normalized, StringComparison.Ordinal))
            {
                Author = normalized;
                changed = true;
            }

            if (SetMetadataStringInternal(WindowsPropertyIds.Author, normalized))
            {
                changed = true;
            }
        }

        if (!changed)
        {
            return;
        }

        Touch(whenUtc);
        RaiseDomainEvent(new FileMetadataUpdated(Id, Mime, Author, SystemMetadata, whenUtc));
        MarkSearchDirty(whenUtc, ReindexReason.MetadataChanged);
    }

    /// <summary>
    /// Replaces the file content and bumps the version if the hash changes.
    /// </summary>
    /// <param name="bytes">The new content bytes.</param>
    /// <param name="maxContentSize">Optional maximum content length.</param>
    public void ReplaceContent(byte[] bytes, UtcTimestamp whenUtc, int? maxContentSize = null)
    {
        EnsureWritable();
        var newContent = FileContentEntity.FromBytes(bytes, maxContentSize);
        if (newContent.Hash == Content.Hash)
        {
            return;
        }

        Content = newContent;
        Size = newContent.Length;
        BumpVersion();
        Touch(whenUtc);
        RaiseDomainEvent(new FileContentReplaced(Id, newContent.Hash, newContent.Length, Version, whenUtc));
        MarkSearchDirty(whenUtc, ReindexReason.ContentChanged);
    }

    /// <summary>
    /// Sets the read-only flag for the file.
    /// </summary>
    /// <param name="isReadOnly">The new read-only state.</param>
    public void SetReadOnly(bool isReadOnly, UtcTimestamp whenUtc)
    {
        if (IsReadOnly == isReadOnly)
        {
            return;
        }

        IsReadOnly = isReadOnly;
        Touch(whenUtc);
        RaiseDomainEvent(new FileReadOnlyChanged(Id, IsReadOnly, whenUtc));
    }

    /// <summary>
    /// Sets or updates the document validity information.
    /// </summary>
    /// <param name="issuedAt">The issue timestamp.</param>
    /// <param name="validUntil">The expiration timestamp.</param>
    /// <param name="hasPhysicalCopy">Whether a physical copy exists.</param>
    /// <param name="hasElectronicCopy">Whether an electronic copy exists.</param>
    public void SetValidity(UtcTimestamp issuedAt, UtcTimestamp validUntil, bool hasPhysicalCopy, bool hasElectronicCopy, UtcTimestamp whenUtc)
    {
        EnsureWritable();
        var changed = false;
        if (Validity is null)
        {
            Validity = new FileDocumentValidityEntity(issuedAt, validUntil, hasPhysicalCopy, hasElectronicCopy);
            changed = true;
        }
        else
        {
            var previousIssued = Validity.IssuedAt;
            var previousValid = Validity.ValidUntil;
            var previousPhysical = Validity.HasPhysicalCopy;
            var previousElectronic = Validity.HasElectronicCopy;

            Validity.SetPeriod(issuedAt, validUntil);
            Validity.SetCopies(hasPhysicalCopy, hasElectronicCopy);

            changed = previousIssued != Validity.IssuedAt
                || previousValid != Validity.ValidUntil
                || previousPhysical != Validity.HasPhysicalCopy
                || previousElectronic != Validity.HasElectronicCopy;
        }

        if (!changed)
        {
            return;
        }

        Touch(whenUtc);
        RaiseDomainEvent(new FileValidityChanged(Id, Validity?.IssuedAt, Validity?.ValidUntil, Validity?.HasPhysicalCopy ?? false, Validity?.HasElectronicCopy ?? false, whenUtc));
        MarkSearchDirty(whenUtc, ReindexReason.ValidityChanged);
    }

    /// <summary>
    /// Clears the document validity information if present.
    /// </summary>
    public void ClearValidity(UtcTimestamp whenUtc)
    {
        EnsureWritable();
        if (Validity is null)
        {
            return;
        }

        Validity = null;
        Touch(whenUtc);
        RaiseDomainEvent(new FileValidityChanged(Id, null, null, false, false, whenUtc));
        MarkSearchDirty(whenUtc, ReindexReason.ValidityChanged);
    }

    /// <summary>
    /// Applies a file system metadata snapshot to the aggregate.
    /// </summary>
    /// <param name="metadata">The new system metadata snapshot.</param>
    public void ApplySystemMetadata(FileSystemMetadata metadata, UtcTimestamp whenUtc)
    {
        EnsureWritable();
        if (SystemMetadata == metadata)
        {
            return;
        }

        SystemMetadata = metadata;
        Touch(whenUtc);
        RaiseDomainEvent(new FileMetadataUpdated(Id, Mime, Author, SystemMetadata, whenUtc));
        MarkSearchDirty(whenUtc, ReindexReason.MetadataChanged);
    }

    /// <summary>
    /// Mutates the extended metadata using a builder callback.
    /// </summary>
    /// <param name="configure">The builder configuration action.</param>
    public void SetExtendedMetadata(UtcTimestamp whenUtc, Action<ExtendedMetadata.Builder> configure)
    {
        EnsureWritable();
        ArgumentNullException.ThrowIfNull(configure);

        var current = ExtendedMetadata ?? ExtendedMetadata.Empty;
        var builder = current.ToBuilder();
        configure(builder);
        var updated = builder.Build();
        if (current.Equals(updated))
        {
            return;
        }

        ExtendedMetadata = updated;
        AlignAuthorWithMetadata();
        Touch(whenUtc);
        RaiseDomainEvent(new FileMetadataUpdated(Id, Mime, Author, SystemMetadata, whenUtc));
        MarkSearchDirty(whenUtc, ReindexReason.MetadataChanged);
    }

    /// <summary>
    /// Gets the document title from extended metadata if available.
    /// </summary>
    /// <returns>The stored title or <see langword="null"/>.</returns>
    public string? GetTitle() => GetMetadataString(WindowsPropertyIds.Title);

    /// <summary>
    /// Sets the document title and marks the search index for reindexing.
    /// </summary>
    /// <param name="title">The new title value.</param>
    public void SetTitle(string? title, UtcTimestamp whenUtc) => SetMetadataString(WindowsPropertyIds.Title, title, whenUtc);

    /// <summary>
    /// Gets the document subject from extended metadata if available.
    /// </summary>
    /// <returns>The stored subject or <see langword="null"/>.</returns>
    public string? GetSubject() => GetMetadataString(WindowsPropertyIds.Subject);

    /// <summary>
    /// Sets the document subject and marks the search index for reindexing.
    /// </summary>
    /// <param name="subject">The new subject value.</param>
    public void SetSubject(string? subject, UtcTimestamp whenUtc) => SetMetadataString(WindowsPropertyIds.Subject, subject, whenUtc);

    /// <summary>
    /// Gets the company metadata value if available.
    /// </summary>
    /// <returns>The stored company or <see langword="null"/>.</returns>
    public string? GetCompany() => GetMetadataString(WindowsPropertyIds.Company);

    /// <summary>
    /// Sets the company metadata value.
    /// </summary>
    /// <param name="company">The new company value.</param>
    public void SetCompany(string? company, UtcTimestamp whenUtc) => SetMetadataString(WindowsPropertyIds.Company, company, whenUtc);

    /// <summary>
    /// Gets the manager metadata value if available.
    /// </summary>
    /// <returns>The stored manager or <see langword="null"/>.</returns>
    public string? GetManager() => GetMetadataString(WindowsPropertyIds.Manager);

    /// <summary>
    /// Sets the manager metadata value.
    /// </summary>
    /// <param name="manager">The new manager value.</param>
    public void SetManager(string? manager, UtcTimestamp whenUtc) => SetMetadataString(WindowsPropertyIds.Manager, manager, whenUtc);

    /// <summary>
    /// Gets the comments metadata value if available.
    /// </summary>
    /// <returns>The stored comments or <see langword="null"/>.</returns>
    public string? GetComments() => GetMetadataString(WindowsPropertyIds.Comments);

    /// <summary>
    /// Sets the comments metadata value.
    /// </summary>
    /// <param name="comments">The new comments value.</param>
    public void SetComments(string? comments, UtcTimestamp whenUtc) => SetMetadataString(WindowsPropertyIds.Comments, comments, whenUtc);

    /// <summary>
    /// Gets the author metadata value, preferring extended metadata over the core value.
    /// </summary>
    /// <returns>The author metadata value.</returns>
    public string GetAuthor()
    {
        var metadataAuthor = GetMetadataString(WindowsPropertyIds.Author);
        return metadataAuthor ?? Author;
    }

    /// <summary>
    /// Sets the author metadata value, synchronizing the core property and extended metadata.
    /// </summary>
    /// <param name="author">The new author value.</param>
    public void SetAuthor(string author, UtcTimestamp whenUtc)
    {
        EnsureWritable();
        var normalized = NormalizeAuthor(author);
        var changed = false;

        if (!string.Equals(Author, normalized, StringComparison.Ordinal))
        {
            Author = normalized;
            changed = true;
        }

        if (SetMetadataStringInternal(WindowsPropertyIds.Author, normalized))
        {
            changed = true;
        }

        if (!changed)
        {
            return;
        }

        Touch(whenUtc);
        RaiseDomainEvent(new FileMetadataUpdated(Id, Mime, Author, SystemMetadata, whenUtc));
        MarkSearchDirty(whenUtc, ReindexReason.MetadataChanged);
    }

    /// <summary>
    /// Gets the last author metadata value if available.
    /// </summary>
    /// <returns>The stored last author or <see langword="null"/>.</returns>
    public string? GetLastAuthor() => GetMetadataString(WindowsPropertyIds.LastAuthor);

    /// <summary>
    /// Sets the last author metadata value.
    /// </summary>
    /// <param name="lastAuthor">The new last author value.</param>
    public void SetLastAuthor(string? lastAuthor, UtcTimestamp whenUtc) => SetMetadataString(WindowsPropertyIds.LastAuthor, lastAuthor, whenUtc);

    /// <summary>
    /// Gets the category metadata value if available.
    /// </summary>
    /// <returns>The stored category or <see langword="null"/>.</returns>
    public string? GetCategory() => GetMetadataString(WindowsPropertyIds.Category);

    /// <summary>
    /// Sets the category metadata value.
    /// </summary>
    /// <param name="category">The new category value.</param>
    public void SetCategory(string? category, UtcTimestamp whenUtc) => SetMetadataString(WindowsPropertyIds.Category, category, whenUtc);

    /// <summary>
    /// Gets the template metadata value if available.
    /// </summary>
    /// <returns>The stored template or <see langword="null"/>.</returns>
    public string? GetTemplate() => GetMetadataString(WindowsPropertyIds.Template);

    /// <summary>
    /// Sets the template metadata value.
    /// </summary>
    /// <param name="template">The new template value.</param>
    public void SetTemplate(string? template, UtcTimestamp whenUtc) => SetMetadataString(WindowsPropertyIds.Template, template, whenUtc);

    /// <summary>
    /// Gets the revision number metadata value if available.
    /// </summary>
    /// <returns>The stored revision number or <see langword="null"/>.</returns>
    public string? GetRevisionNumber() => GetMetadataString(WindowsPropertyIds.RevisionNumber);

    /// <summary>
    /// Sets the revision number metadata value.
    /// </summary>
    /// <param name="revision">The new revision number value.</param>
    public void SetRevisionNumber(string? revision, UtcTimestamp whenUtc) => SetMetadataString(WindowsPropertyIds.RevisionNumber, revision, whenUtc);

    /// <summary>
    /// Builds a search document representation of the file for full-text indexing.
    /// </summary>
    /// <param name="extractedText">Optional extracted body text.</param>
    /// <returns>The search document.</returns>
    public SearchDocument ToSearchDocument(string? extractedText = null)
    {
        var title = GetTitle() ?? Name.Value;
        var authorText = string.IsNullOrWhiteSpace(Author) ? null : Author;
        var subject = GetSubject();
        var comments = GetComments();

        var contentParts = new List<string>();
        if (!string.IsNullOrWhiteSpace(extractedText))
        {
            contentParts.Add(extractedText!);
        }

        if (!string.IsNullOrWhiteSpace(title))
        {
            contentParts.Add(title);
        }

        if (!string.IsNullOrWhiteSpace(subject))
        {
            contentParts.Add(subject!);
        }

        if (!string.IsNullOrWhiteSpace(comments))
        {
            contentParts.Add(comments!);
        }

        if (!string.IsNullOrWhiteSpace(authorText))
        {
            contentParts.Add(authorText!);
        }

        var contentText = contentParts.Count == 0 ? null : string.Join(Environment.NewLine, contentParts);
        return new SearchDocument(
            Id,
            title,
            Mime.Value,
            authorText,
            subject,
            CreatedUtc.Value,
            LastModifiedUtc.Value,
            contentText);
    }

    /// <summary>
    /// Requests a manual rebuild of the search index entry for this file.
    /// </summary>
    public void RequestManualReindex(UtcTimestamp whenUtc)
    {
        MarkSearchDirty(whenUtc, ReindexReason.Manual);
    }

    /// <summary>
    /// Confirms that the file has been indexed with the specified schema version and timestamp.
    /// </summary>
    /// <param name="schemaVersion">The applied schema version.</param>
    /// <param name="whenUtc">The time of indexing.</param>
    public void ConfirmIndexed(int schemaVersion, UtcTimestamp whenUtc)
    {
        SearchIndex ??= new SearchIndexState(schemaVersion: 1);
        SearchIndex.ApplyIndexed(schemaVersion, whenUtc.Value, Content.Hash.Value, GetTitle());
    }

    /// <summary>
    /// Marks the search state as requiring an upgrade to a new schema version.
    /// </summary>
    /// <param name="newSchemaVersion">The new schema version.</param>
    public void BumpSchemaVersion(int newSchemaVersion, UtcTimestamp whenUtc)
    {
        SearchIndex ??= new SearchIndexState(schemaVersion: 1);
        var current = SearchIndex;

        if (newSchemaVersion <= current.SchemaVersion)
        {
            return;
        }

        SearchIndex = new SearchIndexState(
            newSchemaVersion,
            current.IsStale,
            current.LastIndexedUtc,
            current.IndexedContentHash,
            current.IndexedTitle);
        MarkSearchDirty(whenUtc, ReindexReason.SchemaUpgrade);
    }

    private static string NormalizeAuthor(string? value)
    {
        if (string.IsNullOrWhiteSpace(value))
        {
            throw new ArgumentException("Author cannot be null or whitespace.", nameof(value));
        }

        return value.Trim();
    }

    private static string? NormalizeOptionalMetadata(string? value)
    {
        if (value is null)
        {
            return null;
        }

        var trimmed = value.Trim();
        return trimmed.Length == 0 ? null : trimmed;
    }

    private string? GetMetadataString(PropertyKey key)
    {
<<<<<<< HEAD
          return ExtendedMetadata.TryGet(key, out var metadata) && metadata.TryGetString(out var value)
=======
        var extendedMetadata = ExtendedMetadata ?? ExtendedMetadata.Empty;
        return extendedMetadata.TryGet(key, out var metadata) && metadata.TryGetString(out var value)
>>>>>>> c454b16f
            ? value
            : null;
    }

    private void SetMetadataString(PropertyKey key, string? value, UtcTimestamp whenUtc)
    {
        EnsureWritable();
        var normalized = NormalizeOptionalMetadata(value);
        if (!SetMetadataStringInternal(key, normalized))
        {
            return;
        }

        if (key == WindowsPropertyIds.Author)
        {
            AlignAuthorWithMetadata();
        }

        Touch(whenUtc);
        RaiseDomainEvent(new FileMetadataUpdated(Id, Mime, Author, SystemMetadata, whenUtc));
        MarkSearchDirty(whenUtc, ReindexReason.MetadataChanged);
    }

    private bool SetMetadataStringInternal(PropertyKey key, string? value)
    {
        return ApplyExtendedMetadataMutation(builder =>
        {
            if (value is null)
            {
                builder.Remove(key);
            }
            else
            {
                builder.Set(key, MetadataValue.FromString(value));
            }
        });
    }

    internal void LoadExtendedMetadata(ExtendedMetadata metadata)
    {
        ExtendedMetadata = metadata ?? ExtendedMetadata.Empty;
    }

    private bool ApplyExtendedMetadataMutation(Action<ExtendedMetadata.Builder> configure)
    {
        var current = ExtendedMetadata ?? ExtendedMetadata.Empty;
        var builder = current.ToBuilder();
        configure(builder);
        var updated = builder.Build();
        if (current.Equals(updated))
        {
            return false;
        }

        ExtendedMetadata = updated;
        return true;
    }

    private void EnsureWritable()
    {
        if (IsReadOnly)
        {
            throw new InvalidOperationException("The file is read-only and cannot be modified.");
        }
    }

    private void Touch(UtcTimestamp whenUtc)
    {
        LastModifiedUtc = whenUtc;
    }

    private void BumpVersion()
    {
        if (Version == int.MaxValue)
        {
            throw new InvalidOperationException("File version overflow.");
        }

        Version += 1;
    }

    private void MarkSearchDirty(UtcTimestamp whenUtc, ReindexReason reason)
    {
        SearchIndex ??= new SearchIndexState(schemaVersion: 1);
        SearchIndex.MarkStale();
        RaiseDomainEvent(new SearchReindexRequested(Id, reason, whenUtc));
    }

    private void AlignAuthorWithMetadata()
    {
        var extendedMetadata = ExtendedMetadata ?? ExtendedMetadata.Empty;

        if (extendedMetadata.TryGet(WindowsPropertyIds.Author, out var metadata) && metadata.TryGetString(out var value))
        {
            var normalized = NormalizeAuthor(value);
            Author = normalized;
        }
        else
        {
            SetMetadataStringInternal(WindowsPropertyIds.Author, Author);
        }
    }
}<|MERGE_RESOLUTION|>--- conflicted
+++ resolved
@@ -621,12 +621,8 @@
 
     private string? GetMetadataString(PropertyKey key)
     {
-<<<<<<< HEAD
-          return ExtendedMetadata.TryGet(key, out var metadata) && metadata.TryGetString(out var value)
-=======
         var extendedMetadata = ExtendedMetadata ?? ExtendedMetadata.Empty;
         return extendedMetadata.TryGet(key, out var metadata) && metadata.TryGetString(out var value)
->>>>>>> c454b16f
             ? value
             : null;
     }
